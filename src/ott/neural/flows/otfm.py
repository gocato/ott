--- conflicted
+++ resolved
@@ -24,18 +24,6 @@
         Tuple,
         Type,
         Union,
-<<<<<<< HEAD
-=======
-        Any,
-        Callable,
-        Dict,
-        Literal,
-        Mapping,
-        Optional,
-        Tuple,
-        Type,
-        Union,
->>>>>>> 15cd55ef
 )
 
 import orbax.checkpoint
@@ -61,12 +49,6 @@
         BaseNeuralSolver,
         ResampleMixin,
         UnbalancednessMixin,
-<<<<<<< HEAD
-=======
-        BaseNeuralSolver,
-        ResampleMixin,
-        UnbalancednessMixin,
->>>>>>> 15cd55ef
 )
 from ott.solvers import was_solver
 
@@ -75,18 +57,9 @@
 
 class OTFlowMatching(UnbalancednessMixin, ResampleMixin, BaseNeuralSolver):
     """(Optimal transport) flow matching class.
-<<<<<<< HEAD
-    """(Optimal transport) flow matching class.
 
     Flow matching as introduced in :cite:`lipman:22`, with extension to OT-FM
     (:cite`tong:23`, :cite:`pooladian:23`).
-    Flow matching as introduced in :cite:`lipman:22`, with extension to OT-FM
-    (:cite`tong:23`, :cite:`pooladian:23`).
-=======
-
-    Flow matching as introduced in :cite:`lipman:22`, with extension to OT-FM
-    (:cite`tong:23`, :cite:`pooladian:23`).
->>>>>>> 15cd55ef
 
     Args:
         velocity_field: Neural vector field parameterized by a neural network.
@@ -122,7 +95,6 @@
         num_eval_samples: Number of samples to evaluate on during evaluation.
         rng: Random number generator.
     """
-<<<<<<< HEAD
     Args:
         velocity_field: Neural vector field parameterized by a neural network.
         input_dim: Dimension of the input data.
@@ -157,8 +129,6 @@
         num_eval_samples: Number of samples to evaluate on during evaluation.
         rng: Random number generator.
     """
-=======
->>>>>>> 15cd55ef
 
     def __init__(
             self,
